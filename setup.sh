--- conflicted
+++ resolved
@@ -67,12 +67,10 @@
     echo -e "\n${GREEN}Step $1:${NC} $2"
 }
 
-<<<<<<< HEAD
 print_progress() {
     echo -e "${GREEN}Progress:${NC} $1"
 }
 
-=======
 # Name: 'use_venv'
 # Role: Activate virtual environment if available
 use_venv() {
@@ -104,7 +102,6 @@
 
 use_venv
 
->>>>>>> d1ae4c6b
 # Function to display usage information
 print_usage() {
     print_info "Usage: $0 [--desktop] [--firstrun] [--installoffice] [--healthcheck]"
